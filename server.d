--- conflicted
+++ resolved
@@ -46,8 +46,6 @@
 
 int main(string[] args)
 {
-<<<<<<< HEAD
-=======
 
 	Log.info("Starting up...");
 	StopWatch sw = StopWatch(AutoStart.yes);
@@ -55,7 +53,6 @@
 	Log.output = stdout;
 	Log.level = LogLevel.trace;
 
->>>>>>> 073bb639
 	ushort port = 9166;
 	bool help;
 	string[] importPaths;
@@ -97,19 +94,12 @@
 
 	ubyte[] buffer = new ubyte[1024 * 1024 * 4]; // 4 megabytes should be enough for anybody...
 
-<<<<<<< HEAD
-    // No relative paths
-	version (Posix) chdir("/");
-
-	writeln("Startup complete");
-=======
 	sw.stop();
 	Log.info("Startup completed in ", sw.peek().to!("msecs", float), " milliseconds");
 	ModuleCache.estimateMemory();
 
     // No relative paths
 	version (Posix) chdir("/");
->>>>>>> 073bb639
 
 	while (true)
 	{
@@ -166,9 +156,9 @@
 		else
 		{
 			AutocompleteResponse response =
-                request.kind == RequestKind.autocomplete
-                ? complete(request)
-                : findDeclaration(request);
+				request.kind == RequestKind.autocomplete
+				? complete(request)
+				: findDeclaration(request);
 			ubyte[] responseBytes = msgpack.pack(response);
 			s.send(responseBytes);
 		}

local M = {}

M.PATH_TO_DCD_CLIENT = "dcd-client"

local calltips = {}
local currentCalltip = 1

function M.registerImages()
	buffer:register_image(1, M.FIELD)
	buffer:register_image(2, M.FUNCTION)
	buffer:register_image(3, M.PACKAGE)
	buffer:register_image(4, M.MODULE)
	buffer:register_image(5, M.KEYWORD)
	buffer:register_image(6, M.CLASS)
	buffer:register_image(7, M.UNION)
	buffer:register_image(8, M.STRUCT)
	buffer:register_image(9, M.INTERFACE)
	buffer:register_image(10, M.ENUM)
	buffer:register_image(11, M.ALIAS)
end

local function showCompletionList(r)
	M.registerImages()
	local setting = buffer.auto_c_choose_single
	buffer.auto_c_choose_single = false;
	buffer.auto_c_max_width = 0
	local completions = {}
	for symbol, kind in r:gmatch("([^%s]+)\t(%a)\n") do
		completion = symbol
		if kind == "k" then
			completion = completion .. "?5"
		elseif kind == "v" then
			completion = completion .. "?1"
		elseif kind == "e" then
			completion = completion .. "?10"
		elseif kind == "s" then
			completion = completion .. "?8"
		elseif kind == "g" then
			completion = completion .. "?10"
		elseif kind == "u" then
			completion = completion .. "?7"
		elseif kind == "m" then
			completion = completion .. "?1"
		elseif kind == "c" then
			completion = completion .. "?6"
		elseif kind == "i" then
			completion = completion .. "?9"
		elseif kind == "f" then
			completion = completion .. "?2"
		elseif kind == "M" then
			completion = completion .. "?4"
		elseif kind == "P" then
			completion = completion .. "?3"
		elseif kind == "l" then
			completion = completion .. "?11"
		end
		completions[#completions + 1] = completion
	end
	table.sort(completions, function(a, b) return string.upper(a) < string.upper(b) end)
	local charactersEntered = buffer.current_pos - buffer:word_start_position(buffer.current_pos)
	if buffer.char_at[buffer.current_pos - 1] == string.byte('.')
			or buffer.char_at[buffer.current_pos - 1] == string.byte('(') then
		charactersEntered = 0
	end
	buffer:auto_c_show(charactersEntered, table.concat(completions, " "))
	--buffer.auto_c_fill_ups = "(.["
	buffer.auto_c_choose_single = setting
end


local function showCurrentCallTip()
	local tip = calltips[currentCalltip]
	buffer:call_tip_show(buffer:word_start_position(buffer.current_pos),
		string.format("overload %d of %d\1\2\n%s", currentCalltip, #calltips,
			calltips[currentCalltip]))
end

local function showCalltips(calltip)
	currentCalltip = 1
	calltips = {}
	for tip in calltip:gmatch("(.-)\n") do
		if tip ~= "calltips" then
			table.insert(calltips, tip)
		end
	end
	if (#calltips > 0) then
		showCurrentCallTip()
	end
end

function M.cycleCalltips(delta)
	if not buffer:call_tip_active() then
		return false
	end
	if delta > 0 then
		currentCalltip = math.max(math.min(#calltips, currentCalltip + 1), 1)
	else
		currentCalltip = math.min(math.max(1, currentCalltip - 1), #calltips)
	end
	showCurrentCallTip()
end

events.connect(events.CALL_TIP_CLICK, function(arrow)
	if buffer:get_lexer() ~= "dmd" then return end
	if arrow == 1 then
		M.cycleCalltips(-1)
	elseif arrow == 2 then
		M.cycleCalltips(1)
	end
end)

function M.autocomplete(ch)
	if buffer:get_lexer() ~= "dmd" then return end
	local fileName = os.tmpname()
	local command = M.PATH_TO_DCD_CLIENT .. " -c" .. buffer.current_pos .. " > " .. fileName
	local mode = "w"
	if _G.WIN32 then
		mode = "wb"
	end
<<<<<<< HEAD
	p = io.popen(command, mode)
=======
	local p = io.popen(command, mode)
>>>>>>> 6a7827a2
	p:write(buffer:get_text())
	p:flush()
	p:close()
	local tmpFile = io.open(fileName, "r")
	local r = tmpFile:read("*a")
	if r ~= "\n" then
		if r:match("^identifiers.*") then
			showCompletionList(r)
		else
			showCalltips(r)
		end
	end
	os.remove(fileName)
end

M.ALIAS =[[
/* XPM */
static char * alias_xpm[] = {
"16 16 17 1",
" 	c None",
".	c #547AA0",
"+	c #547BA2",
"@	c #547CA4",
"#	c #F0F0F0",
"$	c #547DA6",
"%	c #F5F5F5",
"&	c #547EA8",
"*	c #FBFBFB",
"=	c #F7F7F7",
"-	c #F2F2F2",
";	c #547BA3",
">	c #ECECEC",
",	c #547AA1",
"'	c #E7E7E7",
")	c #54799F",
"!	c #54789D",
"                ",
"                ",
"   ..........   ",
"  ++++++++++++  ",
"  @@@@@##@@@@@  ",
"  $$$$%%%%$$$$  ",
"  &&&&****&&&&  ",
"  &&&==&&==&&&  ",
"  $$$==$$==$$$  ",
"  @@@------@@@  ",
"  ;;>>>>>>>>;;  ",
"  ,,'',,,,'',,  ",
"  ))))))))))))  ",
"   !!!!!!!!!!   ",
"                ",
"                "};
]]

-- union icon
M.UNION = [[
/* XPM */
static char * union_xpm[] = {
"16 16 18 1",
" 	c None",
".	c #A06B35",
"+	c #A87038",
"@	c #AC7339",
"#	c #F7EFE7",
"$	c #AF753A",
"%	c #F9F4EE",
"&	c #B3783C",
"*	c #FCFAF7",
"=	c #FDFBF8",
"-	c #B1763B",
";	c #FAF5F0",
">	c #F8F1EA",
",	c #A97138",
"'	c #F4EBE1",
")	c #A36D36",
"!	c #F2E6D9",
"~	c #9C6833",
"                ",
"                ",
"   ..........   ",
"  ++++++++++++  ",
"  @@##@@@@##@@  ",
"  $$%%$$$$%%$$  ",
"  &&**&&&&**&&  ",
"  &&==&&&&==&&  ",
"  --;;----;;--  ",
"  @@>>@@@@>>@@  ",
"  ,,'''''''',,  ",
"  )))!!!!!!)))  ",
"  ............  ",
"   ~~~~~~~~~~   ",
"                ",
"                "};
]]

-- class icon
M.CLASS = [[
/* XPM */
static char * class_xpm[] = {
"16 16 18 1",
" 	c None",
".	c #006AD6",
"+	c #006DDC",
"@	c #0070E2",
"#	c #F0F0F0",
"$	c #0072E6",
"%	c #F5F5F5",
"&	c #0075EC",
"*	c #FBFBFB",
"=	c #F7F7F7",
"-	c #0073E8",
";	c #F2F2F2",
">	c #006EDE",
",	c #ECECEC",
"'	c #006BD8",
")	c #E7E7E7",
"!	c #0069D4",
"~	c #0066CE",
"                ",
"                ",
"   ..........   ",
"  ++++++++++++  ",
"  @@@@#####@@@  ",
"  $$$%%%%%%%$$  ",
"  &&***&&&**&&  ",
"  &&==&&&&&&&&  ",
"  --==--------  ",
"  @@;;;@@@;;@@  ",
"  >>>,,,,,,,>>  ",
"  '''')))))'''  ",
"  !!!!!!!!!!!!  ",
"   ~~~~~~~~~~   ",
"                ",
"                "};
]]


-- interface icon
M.INTERFACE = [[
/* XPM */
static char * interface_xpm[] = {
"16 16 19 1",
" 	c None",
".	c #CC7729",
"+	c #D47D2D",
"@	c #D58032",
"#	c #F0F0F0",
"$	c #D58134",
"%	c #FFFFFF",
"&	c #F5F5F5",
"*	c #D6853B",
"=	c #FBFBFB",
"-	c #FDFDFD",
";	c #D58236",
">	c #F7F7F7",
",	c #F2F2F2",
"'	c #ECECEC",
")	c #CF792A",
"!	c #E7E7E7",
"~	c #CA7629",
"{	c #C37228",
"                ",
"                ",
"   ..........   ",
"  ++++++++++++  ",
"  @@@######@@@  ",
"  $$$%&&&&&$$$  ",
"  *****==*****  ",
"  *****--*****  ",
"  ;;;;;>>;;;;;  ",
"  @@@@@,,@@@@@  ",
"  +++''''''+++  ",
"  )))!!!!!!)))  ",
"  ~~~~~~~~~~~~  ",
"   {{{{{{{{{{   ",
"                ",
"                "};
]]

-- struct icon
M.STRUCT = [[
/* XPM */
static char * struct_xpm[] = {
"16 16 19 1",
" 	c None",
".	c #000098",
"+	c #00009E",
"@	c #0000A2",
"#	c #F0F0F0",
"$	c #0000A4",
"%	c #F5F5F5",
"&	c #FFFFFF",
"*	c #0000A8",
"=	c #FBFBFB",
"-	c #FDFDFD",
";	c #0000A6",
">	c #F7F7F7",
",	c #F2F2F2",
"'	c #ECECEC",
")	c #00009A",
"!	c #E7E7E7",
"~	c #000096",
"{	c #000092",
"                ",
"                ",
"   ..........   ",
"  ++++++++++++  ",
"  @@@#######@@  ",
"  $$%&%%%%%%$$  ",
"  **===*******  ",
"  **-------***  ",
"  ;;;>>>>>>>;;  ",
"  @@@@@@@,,,@@  ",
"  ++''''''''++  ",
"  ))!!!!!!!)))  ",
"  ~~~~~~~~~~~~  ",
"   {{{{{{{{{{   ",
"                ",
"                "};
]]

-- functions icon
M.FUNCTION = [[
/* XPM */
static char * function_xpm[] = {
"16 16 17 1",
" 	c None",
".	c #317025",
"+	c #367B28",
"@	c #387F2A",
"#	c #F0F0F0",
"$	c #FFFFFF",
"%	c #F5F5F5",
"&	c #3A832C",
"*	c #FBFBFB",
"=	c #FDFDFD",
"-	c #F7F7F7",
";	c #F2F2F2",
">	c #ECECEC",
",	c #347627",
"'	c #E7E7E7",
")	c #306D24",
"!	c #2F6A23",
"                ",
"                ",
"   ..........   ",
"  ++++++++++++  ",
"  @@@######@@@  ",
"  @@@$%%%%%@@@  ",
"  &&&**&&&&&&&  ",
"  &&&=====&&&&  ",
"  @@@-----@@@@  ",
"  @@@;;@@@@@@@  ",
"  +++>>+++++++  ",
"  ,,,'',,,,,,,  ",
"  ))))))))))))  ",
"   !!!!!!!!!!   ",
"                ",
"                "};
]]

-- fields icon
M.FIELD = [[
/* XPM */
static char * variable_xpm[] = {
"16 16 18 1",
" 	c None",
".	c #933093",
"+	c #A035A0",
"@	c #A537A5",
"#	c #FFFFFF",
"$	c #F0F0F0",
"%	c #A637A6",
"&	c #F5F5F5",
"*	c #AC39AC",
"=	c #FBFBFB",
"-	c #FDFDFD",
";	c #F7F7F7",
">	c #F2F2F2",
",	c #ECECEC",
"'	c #9A339A",
")	c #E7E7E7",
"!	c #8E2F8E",
"~	c #8B2E8B",
"                ",
"                ",
"   ..........   ",
"  ++++++++++++  ",
"  @@#$@@@@$$@@  ",
"  %%&#%%%%&&%%  ",
"  **==****==**  ",
"  ***--**--***  ",
"  %%%;;%%;;%%%  ",
"  @@@@>>>>@@@@  ",
"  ++++,,,,++++  ",
"  '''''))'''''  ",
"  !!!!!!!!!!!!  ",
"   ~~~~~~~~~~   ",
"                ",
"                "};
]]

--package icon
M.PACKAGE = [[
/* XPM */
static char * package_xpm[] = {
"16 16 6 1",
" 	c None",
".	c #000100",
"+	c #050777",
"@	c #242BAE",
"#	c #2E36BF",
"$	c #434FE5",
"                ",
"  ............  ",
" .$$$$$$$$$$$$. ",
" .$##@@+$##@@+. ",
" .$#@@@+$#@@@+. ",
" .$@@@#+$@@@#+. ",
" .$@@##+$@@##+. ",
" .$+++++$+++++. ",
" .$$$$$$$$$$$$. ",
" .$##@@+$##@@+. ",
" .$#@@@+$#@@@+. ",
" .$@@@#+$@@@#+. ",
" .$@@##+$@@##+. ",
" .$+++++$+++++. ",
"  ............  ",
"                "};
]]

-- module icon
M.MODULE = [[
/* XPM */
static char * module_xpm[] = {
"16 16 14 1",
" 	c None",
".	c #000000",
"+	c #000100",
"@	c #FFFF83",
"#	c #FFFF00",
"$	c #FFFF28",
"%	c #FFFF6A",
"&	c #FFFF4C",
"*	c #D5D500",
"=	c #CDCD00",
"-	c #A3A300",
";	c #B2B200",
">	c #C3C300",
",	c #919100",
"                ",
"       .+       ",
"      .@#+      ",
"      .@#+      ",
"     .$@##+     ",
"    ..%@##++    ",
"  ..&%%@####++  ",
" .@@@@@%######+ ",
" +*****=-;;;;;+ ",
"  ++>==*;--,..  ",
"    ++=*;-..    ",
"     +>*;,.     ",
"      +*;.      ",
"      +*;.      ",
"       ++       ",
"                "};
]]

M.ENUM = [[
/* XPM */
static char * enum_dec_xpm[] = {
"16 16 18 1",
" 	c None",
".	c #6D43C0",
"+	c #754EC3",
"@	c #7751C4",
"#	c #F0F0F0",
"$	c #7852C5",
"%	c #FFFFFF",
"&	c #F5F5F5",
"*	c #7D58C7",
"=	c #FBFBFB",
"-	c #FDFDFD",
";	c #F7F7F7",
">	c #F2F2F2",
",	c #ECECEC",
"'	c #7048C2",
")	c #E7E7E7",
"!	c #6A40BF",
"~	c #673EBA",
"                ",
"                ",
"   ..........   ",
"  ++++++++++++  ",
"  @@@######@@@  ",
"  $$$%&&&&&$$$  ",
"  ***==*******  ",
"  ***-----****  ",
"  $$$;;;;;$$$$  ",
"  @@@>>@@@@@@@  ",
"  +++,,,,,,+++  ",
"  '''))))))'''  ",
"  !!!!!!!!!!!!  ",
"   ~~~~~~~~~~   ",
"                ",
"                "};
]]

-- keyword icon
M.KEYWORD = [[
/* XPM */
static char * keyword_xpm[] = {
"16 16 24 1",
" 	c None",
".	c #B91C1C",
"+	c #BA1C1C",
"@	c #BE1D1D",
"#	c #C31E1E",
"$	c #C21E1E",
"%	c #F0F0F0",
"&	c #C71E1E",
"*	c #F5F5F5",
"=	c #CC1F1F",
"-	c #FBFBFB",
";	c #CB1F1F",
">	c #CD1F1F",
",	c #FDFDFD",
"'	c #C91F1F",
")	c #F7F7F7",
"!	c #C41E1E",
"~	c #F2F2F2",
"{	c #C01D1D",
"q	c #ECECEC",
"^	c #BB1D1D",
"/	c #E7E7E7",
"(	c #B71C1C",
"_	c #B21B1B",
"                ",
"                ",
"   ..........   ",
"  @@@@@@@@@@@@  ",
"  #$%%%%%%$$#$  ",
"  &&*******&&&  ",
"  ==--==;---==  ",
"  >>,,>>>>,,>>  ",
"  ''))''''))''  ",
"  !!~~!!!~~~!!  ",
"  {{qqqqqqq{{{  ",
"  ^^//////^^^^  ",
"  ((((((((((((  ",
"   __________   ",
"                ",
"                "};
]]

return M<|MERGE_RESOLUTION|>--- conflicted
+++ resolved
@@ -113,20 +113,13 @@
 	if buffer:get_lexer() ~= "dmd" then return end
 	local fileName = os.tmpname()
 	local command = M.PATH_TO_DCD_CLIENT .. " -c" .. buffer.current_pos .. " > " .. fileName
-	local mode = "w"
-	if _G.WIN32 then
-		mode = "wb"
-	end
-<<<<<<< HEAD
-	p = io.popen(command, mode)
-=======
-	local p = io.popen(command, mode)
->>>>>>> 6a7827a2
+	local p = io.popen(command, "wb")
 	p:write(buffer:get_text())
 	p:flush()
 	p:close()
 	local tmpFile = io.open(fileName, "r")
 	local r = tmpFile:read("*a")
+	print(r)
 	if r ~= "\n" then
 		if r:match("^identifiers.*") then
 			showCompletionList(r)

--- conflicted
+++ resolved
@@ -418,81 +418,7 @@
 			Log.trace("Completion list for return type of function ", symbols[0].name);
 			symbols = symbols[0].type is null ? [] : [symbols[0].type];
 			if (symbols.length == 0)
-<<<<<<< HEAD
-			{
-//				writeln("Couldn't find it.");
-				break loop;
-			}
-			if (symbols[0].kind == CompletionKind.variableName
-				|| symbols[0].kind == CompletionKind.memberVariableName
-				|| symbols[0].kind == CompletionKind.enumMember
-				|| (symbols[0].kind == CompletionKind.functionName
-				&& (completionType == CompletionType.identifiers
-				|| i + 1 < tokens.length)))
-			{
-				symbols = symbols[0].resolvedType is null ? [] : [symbols[0].resolvedType];
-			}
-			if (symbols.length == 0)
-				break loop;
-			if (symbols[0].kind == CompletionKind.aliasName
-				&& (completionType == CompletionType.identifiers
-				|| i + 1 < tokens.length))
-			{
-				symbols = symbols[0].resolvedType is null ? [] : [symbols[0].resolvedType];
-			}
-			if (symbols.length == 0)
-				break loop;
-			break;
-		case lParen:
-			open = TokenType.lParen;
-			close = TokenType.rParen;
-			skip();
-			break;
-		case lBracket:
-			open = TokenType.lBracket;
-			close = TokenType.rBracket;
-			if (symbols[0].qualifier == SymbolQualifier.array)
-			{
-				auto h = i;
-				skip();
-				Parser p = new Parser();
-				p.setTokens(tokens[h .. i].array());
-				if (!p.isSliceExpression())
-				{
-					symbols = symbols[0].resolvedType is null ? [] : [symbols[0].resolvedType];
-				}
-			}
-			else if (symbols[0].qualifier == SymbolQualifier.assocArray)
-			{
-				symbols = symbols[0].resolvedType is null ? [] :[symbols[0].resolvedType];
-				skip();
-			}
-			else
-			{
-				auto h = i;
-				skip();
-				Parser p = new Parser();
-				p.setTokens(tokens[h .. i].array());
-				ACSymbol[] overloads;
-				if (p.isSliceExpression())
-					overloads = symbols[0].getPartsByName("opSlice");
-				else
-					overloads = symbols[0].getPartsByName("opIndex");
-				if (overloads.length > 0)
-				{
-					symbols = overloads[0].resolvedType is null ? [] : [overloads[0].resolvedType];
-				}
-				else
-					return;
-			}
-			break;
-		case dot:
-			break;
-		default:
-			break loop;
-=======
 				return;
->>>>>>> 073bb639
 		}
 		foreach (s; symbols[0].parts.filter!(a => a.name !is null
 			&& a.name[0] != '*'

/**
 * This file is part of DCD, a development tool for the D programming language.
 * Copyright (C) 2013 Brian Schott
 *
 * This program is free software: you can redistribute it and/or modify
 * it under the terms of the GNU General Public License as published by
 * the Free Software Foundation, either version 3 of the License, or
 * (at your option) any later version.
 *
 * This program is distributed in the hope that it will be useful,
 * but WITHOUT ANY WARRANTY; without even the implied warranty of
 * MERCHANTABILITY or FITNESS FOR A PARTICULAR PURPOSE.  See the
 * GNU General Public License for more details.
 *
 * You should have received a copy of the GNU General Public License
 * along with this program.  If not, see <http://www.gnu.org/licenses/>.
 */

module acvisitor;

import std.file;
import stdx.d.parser;
import stdx.d.ast;
import stdx.d.lexer;
import std.stdio;
import std.algorithm;
import std.path;
import std.range;
import std.conv;

import actypes;
import messages;
import modulecache;
import autocomplete;

// TODO: a lot of duplicated code

/**
 * Converts an AST into a simple symbol and scope heirarchy so that the
 * autocompletion coed can do its job more easily.
 */
class AutocompleteVisitor : ASTVisitor
{
	alias ASTVisitor.visit visit;

	override void visit(Unittest dec)
	{
//		writeln("Unitttest visit");
		auto symbol = new ACSymbol("*unittest*");
		auto p = parentSymbol;
		parentSymbol = symbol;
		dec.accept(this);
		parentSymbol = p;
	}

	override void visit(StructDeclaration dec)
	{
//		writeln("StructDeclaration visit");
		auto symbol = new ACSymbol;
		symbol.name = dec.name.value;
		symbol.location = dec.name.startIndex;
		symbol.kind = CompletionKind.structName;
		mixin (visitAndAdd);
	}

	override void visit(ClassDeclaration dec)
	{
//		writeln("ClassDeclaration visit");
		auto symbol = new ACSymbol;
		symbol.name = dec.name.value;
		symbol.location = dec.name.startIndex;
		symbol.kind = CompletionKind.className;
		mixin (visitAndAdd);
	}

	override void visit(ForStatement forStatement)
	{
		if (forStatement.declarationOrStatement is null) goto visitBody;
		if (forStatement.declarationOrStatement.declaration is null) goto visitBody;
		if (forStatement.declarationOrStatement.declaration.variableDeclaration is null) goto visitBody;
		if (forStatement.statementNoCaseNoDefault is null) goto visitBody;
		if (forStatement.statementNoCaseNoDefault.blockStatement is null) goto visitBody;

//		writeln("Visiting for statement");

		ACSymbol[] symbols;
		VariableDeclaration varDec = forStatement.declarationOrStatement.declaration.variableDeclaration;
		Type t = varDec.type;
		foreach (Declarator declarator; varDec.declarators)
		{
			ACSymbol symbol = new ACSymbol();
			symbol.name = declarator.name.value;
			symbol.type = t;
			symbol.kind = CompletionKind.variableName;
			symbols ~= symbol;
			writeln("For statement variable ", symbol.name, " of type ", symbol.type, " added.");
		}
		BlockStatement block = forStatement.statementNoCaseNoDefault.blockStatement;
		auto s = new Scope(forStatement.startIndex,
			block.endLocation);
		s.parent = scope_;
		scope_.children ~= s;
		auto p = scope_;
		scope_ = s;

		foreach (symbol; symbols)
		{
			writeln("added ", symbol.name, " to scope");
			symbol.location = scope_.start;
			scope_.symbols ~= symbol;

		}
		if (block.declarationsAndStatements !is null)
		{
			writeln("visiting body");
			visit(block.declarationsAndStatements);
		}
		scope_ = p;
		return;

	visitBody:
//		writeln("visiting body");
		if (forStatement.statementNoCaseNoDefault !is null)
			visit(forStatement.statementNoCaseNoDefault);
	}

	override void visit(ForeachStatement statement)
	{
		ACSymbol[] symbols;

		if (statement.foreachTypeList is null)
		{
			statement.statementNoCaseNoDefault.accept(this);
		}
		else if (statement.foreachType !is null)
		{
			ACSymbol loopVariable = new ACSymbol(statement.foreachType.identifier.value);
			loopVariable.type = statement.foreachType.type;
			loopVariable.kind = CompletionKind.variableName;
			symbols ~= loopVariable;
		}
		else foreach (ForeachType feType; statement.foreachTypeList.items.filter!(a => a.type !is null))
		{
			ACSymbol loopVariable = new ACSymbol(feType.identifier.value);
			loopVariable.type = feType.type;
			loopVariable.kind = CompletionKind.variableName;
			symbols ~= loopVariable;
		}

		if (statement.statementNoCaseNoDefault !is null
			&& statement.statementNoCaseNoDefault.blockStatement !is null)
		{
			BlockStatement block = statement.statementNoCaseNoDefault.blockStatement;
			auto s = scope_;
			scope_ = new Scope(statement.startIndex,
				block.endLocation);
			scope_.parent = s;
			foreach (symbol; symbols)
			{
				symbol.location = block.startLocation;
				scope_.symbols ~= symbol;
			}
			if (block.declarationsAndStatements !is null)
				block.declarationsAndStatements.accept(this);
			s.children ~= scope_;
			scope_ = s;
		}
	}

	override void visit(InterfaceDeclaration dec)
	{
//		writeln("InterfaceDeclaration visit");
		auto symbol = new ACSymbol;
		symbol.name = dec.name.value;
		symbol.location = dec.name.startIndex;
		symbol.kind = CompletionKind.interfaceName;
		mixin (visitAndAdd);
	}

	override void visit(BaseClass baseClass)
	{
		// TODO: handle qualified names
		if (baseClass.identifierOrTemplateChain is null) return;
		if (baseClass.identifierOrTemplateChain.identifiersOrTemplateInstances.length != 1) return;
		if (parentSymbol is null) return;
		parentSymbol.superClasses ~= baseClass.identifierOrTemplateChain.toString();
	}

	override void visit(StructBody structBody)
	{
//		writeln("StructBody visit");
		auto s = scope_;
		scope_ = new Scope(structBody.startLocation, structBody.endLocation);
		scope_.symbols ~= new ACSymbol("this", CompletionKind.variableName,
			parentSymbol);
		scope_.parent = s;
		s.children ~= scope_;
		structBody.accept(this);
		scope_ = s;
	}

	override void visit(EnumDeclaration dec)
	{
		// TODO: Set enum type based on initializer of first member
//		writeln("EnumDeclaration visit");
		auto symbol = new ACSymbol;
		symbol.name = dec.name.value;
		symbol.location = dec.name.startIndex;
		symbol.kind = CompletionKind.enumName;
		auto type = dec.type;
		auto p = parentSymbol;
		parentSymbol = symbol;

		if (dec.enumBody !is null)
		{
			Scope enumBodyScope = new Scope(dec.enumBody.startLocation,
				dec.enumBody.endLocation);
			foreach (member; dec.enumBody.enumMembers)
			{
				auto s = new ACSymbol;
				s.kind = CompletionKind.enumMember;
				s.name = member.name.value;
				s.location = member.name.startIndex;
				if (type is null)
					s.resolvedType = scope_.findSymbolsInScope("int")[0];
				else
					s.type = type;
				if (parentSymbol !is null)
					parentSymbol.parts ~= s;
				enumBodyScope.symbols ~= s;
			}
			enumBodyScope.parent = scope_;
			scope_.children ~= enumBodyScope;
		}

		parentSymbol = p;
		if (parentSymbol is null)
			symbols ~= symbol;
		else
			parentSymbol.parts ~= symbol;
		scope_.symbols ~= symbol;
	}

	override void visit(Constructor dec)
	{
		ACSymbol symbol = new ACSymbol("*constructor*");
		symbol.location = dec.location;
		symbol.kind = CompletionKind.functionName;
		//symbol.type = dec.returnType;

		ACSymbol[] parameterSymbols;
		if (dec.parameters !is null)
		{
			foreach (parameter; dec.parameters.parameters)
			{
//				writeln("Adding parameter ", parameter.name.value);
				ACSymbol paramSymbol = new ACSymbol;
				paramSymbol.name = parameter.name.value;
				paramSymbol.type = parameter.type;
				paramSymbol.kind = CompletionKind.variableName;
				paramSymbol.location = parameter.name.startIndex;
				parameterSymbols ~= paramSymbol;
			}
		}

		if (dec.parameters !is null && parentSymbol !is null)
<<<<<<< HEAD
		{
=======
		{           
>>>>>>> 0d8be80b
			symbol.calltip = format("%s this%s", parentSymbol.name,
				dec.parameters.toString());
		}
		auto p = parentSymbol;
		parentSymbol = symbol;

		BlockStatement functionBody = dec.functionBody is null ? null
			: (dec.functionBody.bodyStatement !is null
			? dec.functionBody.bodyStatement.blockStatement : dec.functionBody.blockStatement);

		if (functionBody !is null)
		{
			auto s = scope_;
			scope_ = new Scope(functionBody.startLocation,
				functionBody.endLocation);
			scope_.parent = s;
			foreach (parameterSymbol; parameterSymbols)
			{
				parameterSymbol.location = functionBody.startLocation;
				scope_.symbols ~= parameterSymbol;
			}
			if (functionBody.declarationsAndStatements !is null)
				functionBody.declarationsAndStatements.accept(this);
			s.children ~= scope_;
			scope_ = s;
		}

		parentSymbol = p;
		if (parentSymbol is null)
			symbols ~= symbol;
		else
			parentSymbol.parts ~= symbol;
		scope_.symbols ~= symbol;
	}

	override void visit(FunctionDeclaration dec)
	{
		ACSymbol symbol = new ACSymbol;
		symbol.name = dec.name.value;
		symbol.location = dec.name.startIndex;
		symbol.kind = CompletionKind.functionName;
		symbol.type = dec.returnType;

		ACSymbol[] parameterSymbols;
		if (dec.parameters !is null)
		{
			foreach (parameter; dec.parameters.parameters)
			{
//				writeln("Adding parameter ", parameter.name.value);
				ACSymbol paramSymbol = new ACSymbol;
				paramSymbol.name = parameter.name.value;
				paramSymbol.type = parameter.type;
				paramSymbol.kind = CompletionKind.variableName;
				paramSymbol.location = parameter.name.startIndex;
				parameterSymbols ~= paramSymbol;
			}
		}

		if (dec.returnType !is null && dec.parameters !is null)
		{
			symbol.calltip = format("%s %s%s", dec.returnType.toString(),
				dec.name.value, dec.parameters.toString());
		}
		auto p = parentSymbol;
		parentSymbol = symbol;

		BlockStatement functionBody = dec.functionBody is null ? null
			: (dec.functionBody.bodyStatement !is null
			? dec.functionBody.bodyStatement.blockStatement : dec.functionBody.blockStatement);

		if (functionBody !is null)
		{
			auto s = scope_;
			scope_ = new Scope(functionBody.startLocation,
				functionBody.endLocation);
			scope_.parent = s;
			foreach (parameterSymbol; parameterSymbols)
			{
				parameterSymbol.location = functionBody.startLocation;
				scope_.symbols ~= parameterSymbol;
			}
			if (functionBody.declarationsAndStatements !is null)
				functionBody.declarationsAndStatements.accept(this);
			s.children ~= scope_;
			scope_ = s;
		}

		parentSymbol = p;
		if (parentSymbol is null)
			symbols ~= symbol;
		else
			parentSymbol.parts ~= symbol;
		scope_.symbols ~= symbol;
	}

	override void visit(VariableDeclaration dec)
	{
//		writeln("VariableDeclaration visit");
		foreach (d; dec.declarators)
		{
			ACSymbol symbol = new ACSymbol;
			if (dec.type.typeSuffixes.length > 0
				&& dec.type.typeSuffixes[$-1].delegateOrFunction != TokenType.invalid)
			{
				TypeSuffix suffix = dec.type.typeSuffixes[$ - 1];
				dec.type.typeSuffixes = dec.type.typeSuffixes[0 .. $ - 1];
				symbol.calltip = "%s %s%s".format(dec.type,
					suffix.delegateOrFunction.value,
					suffix.parameters.toString());
			}
			symbol.kind = CompletionKind.variableName;

			symbol.type = dec.type;
			symbol.name = d.name.value;
			symbol.location = d.name.startIndex;

			if (parentSymbol is null)
				symbols ~= symbol;
			else
				parentSymbol.parts ~= symbol;
			scope_.symbols ~= symbol;
		}
	}

	override void visit(AliasDeclaration dec)
	{
		if (dec.type is null) foreach (aliasPart; dec.initializers)
		{
			ACSymbol aliasSymbol = new ACSymbol;
			aliasSymbol.kind = CompletionKind.aliasName;
			aliasSymbol.location = aliasPart.name.startIndex;
			aliasSymbol.type = aliasPart.type;
			if (aliasPart.type.typeSuffixes.length > 0
				&& aliasPart.type.typeSuffixes[$-1].delegateOrFunction != TokenType.invalid)
			{
				TypeSuffix suffix = aliasPart.type.typeSuffixes[$ - 1];
				aliasPart.type.typeSuffixes = aliasPart.type.typeSuffixes[0 .. $ - 1];
				aliasSymbol.calltip = "%s %s%s".format(dec.type,
					suffix.delegateOrFunction.value,
					suffix.parameters.toString());
			}
			if (parentSymbol is null)
				symbols ~= aliasSymbol;
			else
				parentSymbol.parts ~= aliasSymbol;
			scope_.symbols ~= aliasSymbol;
		}
		else
		{
//			writeln("Visiting alias declaration ", dec.name.value);
			ACSymbol aliasSymbol = new ACSymbol;
			aliasSymbol.kind = CompletionKind.aliasName;
			aliasSymbol.name = dec.name.value;
			aliasSymbol.type = dec.type;
			if (dec.type.typeSuffixes.length > 0
				&& dec.type.typeSuffixes[$-1].delegateOrFunction != TokenType.invalid)
			{
				TypeSuffix suffix = dec.type.typeSuffixes[$ - 1];
				dec.type.typeSuffixes = dec.type.typeSuffixes[0 .. $ - 1];
				aliasSymbol.calltip = "%s %s%s".format(dec.type,
					suffix.delegateOrFunction.value,
					suffix.parameters.toString());
			}
			aliasSymbol.location = dec.name.startIndex;
			if (parentSymbol is null)
				symbols ~= aliasSymbol;
			else
				parentSymbol.parts ~= aliasSymbol;
			scope_.symbols ~= aliasSymbol;
		}

	}

	override void visit(ImportDeclaration dec)
	{
		// TODO: handle public imports
		if (!currentFile) return;
		foreach (singleImport; dec.singleImports)
		{
			scope_.symbols ~= ModuleCache.getSymbolsInModule(
				convertChainToImportPath(singleImport.identifierChain));
		}
		if (dec.importBindings !is null)
		{
			scope_.symbols ~= ModuleCache.getSymbolsInModule(
				convertChainToImportPath(
					dec.importBindings.singleImport.identifierChain));
		}
	}

	override void visit(BlockStatement blockStatement)
	{
		auto s = scope_;
		scope_ = new Scope(blockStatement.startLocation,
			blockStatement.endLocation);
		scope_.parent = s;
		blockStatement.accept(this);
		s.children ~= scope_;
		scope_ = s;
	}

	override void visit(Module mod)
	{
		scope_ = new Scope(0, size_t.max);
		scope_.symbols ~= builtinSymbols;
		mod.accept(this);
	}

	private static string convertChainToImportPath(IdentifierChain chain)
	{
		return to!string(chain.identifiers.map!"a.value"().join(dirSeparator).array) ~ ".d";
	}

	ACSymbol[] symbols;
	ACSymbol parentSymbol;
	Scope scope_;
	string[] imports = ["object"];
	bool currentFile = false;

private:
	static enum string visitAndAdd = q{
		auto p = parentSymbol;
		parentSymbol = symbol;
		dec.accept(this);
		parentSymbol = p;
		if (parentSymbol is null)
			symbols ~= symbol;
		else
			parentSymbol.parts ~= symbol;
		scope_.symbols ~= symbol;
	};
}

void doesNothing(string, int, int, string) {}

AutocompleteVisitor processModule(const(Token)[] tokens)
{
	Module mod = parseModule(tokens, "", &doesNothing);
	auto visitor = new AutocompleteVisitor;
	visitor.currentFile = true;
	visitor.visit(mod);
	return visitor;
}<|MERGE_RESOLUTION|>--- conflicted
+++ resolved
@@ -177,15 +177,6 @@
 		mixin (visitAndAdd);
 	}
 
-	override void visit(BaseClass baseClass)
-	{
-		// TODO: handle qualified names
-		if (baseClass.identifierOrTemplateChain is null) return;
-		if (baseClass.identifierOrTemplateChain.identifiersOrTemplateInstances.length != 1) return;
-		if (parentSymbol is null) return;
-		parentSymbol.superClasses ~= baseClass.identifierOrTemplateChain.toString();
-	}
-
 	override void visit(StructBody structBody)
 	{
 //		writeln("StructBody visit");
@@ -264,11 +255,7 @@
 		}
 
 		if (dec.parameters !is null && parentSymbol !is null)
-<<<<<<< HEAD
-		{
-=======
-		{           
->>>>>>> 0d8be80b
+		{
 			symbol.calltip = format("%s this%s", parentSymbol.name,
 				dec.parameters.toString());
 		}
